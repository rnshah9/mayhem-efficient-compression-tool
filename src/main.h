//
//  main.h
//  Efficient Compression Tool
//
//  Created by Felix Hanau on 02.01.15.
//

#include <cstdio>
#include <cstdlib>
#include <string>
#include <cstring>
#include <vector>

#include "gztools.h"

//Compile support for folder input. Requires linking of Boost::filesystem and Boost::system.
//TODO: Native filesystem support is missing from e.g. Xcode, but this will be the preferable solution eventually
/*#if __cplusplus >= 201703L
#define FS_SUPPORTED
#include <filesystem>
//#include <experimental/filesystem>
using std::fs;
#else*/
#ifdef BOOST_SUPPORTED
#include <boost/filesystem.hpp>
#endif

struct ECTOptions{
  unsigned Mode;
  unsigned palette_sort;
  bool strip;
  bool Progressive;
  unsigned Autorotate;
  bool JPEG_ACTIVE;
  bool PNG_ACTIVE;
  bool SavingsCounter;
  bool Strict;
  bool Arithmetic;
  bool Gzip;
  bool Zip;
  bool Reuse;
  bool Allfilters;
  bool Allfiltersbrute;
  bool Allfilterscheap;
#ifdef BOOST_SUPPORTED
  bool Recurse;
#endif
  unsigned DeflateMultithreading;
  unsigned FileMultithreading;
  bool keep;
};

<<<<<<< HEAD
int Optipng(unsigned filter, const char * Infile, bool force_no_palette, unsigned clean_alpha);
int Zopflipng(bool strip, const char * Infile, bool strict, unsigned Mode, int filter, unsigned multithreading);
int mozjpegtran (bool arithmetic, bool progressive, bool strip, unsigned autorotate, const char * Infile, const char * Outfile, size_t* stripped_outsize);
=======
int Optipng(unsigned level, const char * Infile, bool force_no_palette, unsigned clean_alpha);
int Zopflipng(bool strip, const char * Infile, bool strict, unsigned Mode, int filter, unsigned multithreading, unsigned quiet);
int mozjpegtran (bool arithmetic, bool progressive, bool strip, const char * Infile, const char * Outfile, size_t* stripped_outsize);
>>>>>>> 75842417
int ZopfliGzip(const char* filename, const char* outname, unsigned mode, unsigned multithreading, unsigned ZIP);
void ZopfliBuffer(unsigned mode, unsigned multithreading, const unsigned char* in, size_t insize, unsigned char** out, size_t* outsize);
unsigned fileHandler(const char * Infile, const ECTOptions& Options, int internal);
unsigned zipHandler(std::vector<int> args, const char * argv[], int files, const ECTOptions& Options);
void ReZipFile(const char* file_path, const ECTOptions& Options, size_t* files);<|MERGE_RESOLUTION|>--- conflicted
+++ resolved
@@ -50,15 +50,9 @@
   bool keep;
 };
 
-<<<<<<< HEAD
-int Optipng(unsigned filter, const char * Infile, bool force_no_palette, unsigned clean_alpha);
-int Zopflipng(bool strip, const char * Infile, bool strict, unsigned Mode, int filter, unsigned multithreading);
-int mozjpegtran (bool arithmetic, bool progressive, bool strip, unsigned autorotate, const char * Infile, const char * Outfile, size_t* stripped_outsize);
-=======
 int Optipng(unsigned level, const char * Infile, bool force_no_palette, unsigned clean_alpha);
 int Zopflipng(bool strip, const char * Infile, bool strict, unsigned Mode, int filter, unsigned multithreading, unsigned quiet);
-int mozjpegtran (bool arithmetic, bool progressive, bool strip, const char * Infile, const char * Outfile, size_t* stripped_outsize);
->>>>>>> 75842417
+int mozjpegtran (bool arithmetic, bool progressive, bool strip, unsigned autorotate, const char * Infile, const char * Outfile, size_t* stripped_outsize);
 int ZopfliGzip(const char* filename, const char* outname, unsigned mode, unsigned multithreading, unsigned ZIP);
 void ZopfliBuffer(unsigned mode, unsigned multithreading, const unsigned char* in, size_t insize, unsigned char** out, size_t* outsize);
 unsigned fileHandler(const char * Infile, const ECTOptions& Options, int internal);
